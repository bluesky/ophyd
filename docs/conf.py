# -*- coding: utf-8 -*-
#
# ophyd documentation build configuration file, created by
# sphinx-quickstart on Fri Nov  7 11:18:58 2014.
#
# This file is execfile()d with the current directory set to its containing dir.
#
# Note that not all possible configuration values are present in this
# autogenerated file.
#
# All configuration values have a default; values that are commented out
# serve to show the default.
import ophyd

# Add any Sphinx extension module names here, as strings. They can be extensions
# coming with Sphinx (named 'sphinx.ext.*') or your custom ones.
extensions = [
    "sphinx.ext.autodoc",
    "sphinx.ext.doctest",
    "sphinx.ext.autosummary",
    "IPython.sphinxext.ipython_directive",
    "IPython.sphinxext.ipython_console_highlighting",
    "matplotlib.sphinxext.plot_directive",
    "myst_parser",
    "sphinx.ext.inheritance_diagram",
    "numpydoc",
    "sphinx.ext.mathjax",
    "sphinx.ext.intersphinx",
    # For the card element
    "sphinx_design",
]

# The name of a reST role (builtin or Sphinx extension) to use as the default
# role, that is, for text marked up `like this`
default_role = "any"

# If true, Sphinx will warn about all references where the target cannot
# be found.
# nitpicky = True

# The suffix of source filenames.
source_suffix = ".rst"

# The master toctree document.
master_doc = "index"

# General information about the project.
project = "ophyd"
copyright = "2014, Brookhaven National Lab"

# The version info for the project you're documenting, acts as replacement for
# |version| and |release|, also used in various other places throughout the
# built documents.
#
# The short X.Y version.
version = ophyd.__version__

# The name of the Pygments (syntax highlighting) style to use.
pygments_style = "sphinx"

# -- Options for HTML output ---------------------------------------------------

# The theme to use for HTML and HTML Help pages.  See the documentation for
# a list of builtin themes.
html_theme = "pydata_sphinx_theme"
github_repo = project
github_user = "bluesky"

# Theme options for pydata_sphinx_theme
html_theme_options = dict(
    use_edit_page_button=True,
    github_url=f"https://github.com/{github_user}/{github_repo}",
    icon_links=[
        dict(
            name="PyPI",
            url=f"https://pypi.org/project/{project}",
            icon="fas fa-cube",
        ),
        dict(
            name="Gitter",
            url="https://gitter.im/NSLS-II/DAMA",
            icon="fas fa-person-circle-question",
        ),
    ],
    external_links=[
        dict(
            name="Bluesky Project",
            url="https://blueskyproject.io",
        )
    ],
)

# A dictionary of values to pass into the template engine’s context for all pages
html_context = dict(
    github_user=github_user,
    github_repo=project,
    github_version="master",
    doc_path="docs",
)

html_logo = "images/bluesky_ophyd_logo.svg"
html_favicon = "images/ophyd_favicon.svg"

# Example configuration for intersphinx: refer to the Python standard library.
intersphinx_mapping = {
    "python": ("https://docs.python.org/3", None),
<<<<<<< HEAD
    "bluesky": ("https://blueskyproject.io/bluesky/main", None),
=======
    "bluesky": ("https://blueskyproject.io/bluesky/main/", None),
>>>>>>> 6f87aa43
    "numpy": ("https://numpy.org/devdocs/", None),
    "databroker": ("https://blueskyproject.io/databroker/", None),
    "event-model": ("https://blueskyproject.io/event-model/main", None),
}

# If False and a module has the __all__ attribute set, autosummary documents
# every member listed in __all__ and no others. Default is True
autosummary_ignore_module_all = False

# Look for signatures in the first line of the docstring (used for C functions)
autodoc_docstring_signature = True

# Both the class’ and the __init__ method’s docstring are concatenated and
# inserted into the main body of the autoclass directive
autoclass_content = "both"

# Order the members by the order they appear in the source code
autodoc_member_order = "bysource"

# numpydoc config
numpydoc_show_class_members = False

# Add any paths that contain templates here, relative to this directory.
templates_path = ["_templates"]

# Where to put Ipython savefigs
ipython_savefig_dir = "../build/savefig"<|MERGE_RESOLUTION|>--- conflicted
+++ resolved
@@ -103,15 +103,11 @@
 
 # Example configuration for intersphinx: refer to the Python standard library.
 intersphinx_mapping = {
-    "python": ("https://docs.python.org/3", None),
-<<<<<<< HEAD
-    "bluesky": ("https://blueskyproject.io/bluesky/main", None),
-=======
+    "python": ("https://docs.python.org/3/", None),
     "bluesky": ("https://blueskyproject.io/bluesky/main/", None),
->>>>>>> 6f87aa43
     "numpy": ("https://numpy.org/devdocs/", None),
     "databroker": ("https://blueskyproject.io/databroker/", None),
-    "event-model": ("https://blueskyproject.io/event-model/main", None),
+    "event-model": ("https://blueskyproject.io/event-model/main/", None),
 }
 
 # If False and a module has the __all__ attribute set, autosummary documents
