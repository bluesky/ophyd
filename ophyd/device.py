--- conflicted
+++ resolved
@@ -569,13 +569,6 @@
 
         """
 
-<<<<<<< HEAD
-        #set up the dictionary for the timing of the stage.
-        plan_history = {}
-        plan_history['time'] = {'timestamp': ttime.time()}
-
-=======
->>>>>>> 2fdf13a7
         if self._staged == Staged.no:
             pass  # to short-circuit checking individual cases
         elif self._staged == Staged.yes:
@@ -633,12 +626,6 @@
         else:
             self._staged = Staged.yes
 
-<<<<<<< HEAD
-        plan_history['time']['delta_time'] = ttime.time() - plan_history['time']['timestamp']
-        self.est_time('stage', plan_history = plan_history, record = True)    
-=======
->>>>>>> 2fdf13a7
-    
         return devices_staged
 
     def unstage(self) -> List[object]:
@@ -659,12 +646,6 @@
             list including self and all child devices unstaged
 
         """
-<<<<<<< HEAD
-        #set up the dictionary used for saving the telemetry
-        plan_history = {}
-        plan_history['time'] = {'timestamp': ttime.time() }
-=======
->>>>>>> 2fdf13a7
 
         self.log.debug("Unstaging %s", self.name)
         self._staged = Staged.partially
@@ -688,11 +669,6 @@
 
         self._staged = Staged.no
 
-<<<<<<< HEAD
-        plan_history['time']['delta_time'] = ttime.time() - plan_history['time']['timestamp']
-        self.est_time('unstage',plan_history = plan_history, record = True)
-=======
->>>>>>> 2fdf13a7
         return devices_unstaged
 
     def pause(self) -> None:
@@ -1038,10 +1014,6 @@
     @doc_annotation_forwarder(BlueskyInterface)
     def read(self):
 
-<<<<<<< HEAD
-=======
-
->>>>>>> 2fdf13a7
         res = super().read()
         for component_name in self.component_names:
             # this might be lazy and get the Cpt
@@ -1050,11 +1022,7 @@
                 # this forces us to get the real version
                 component = getattr(self, component_name)
                 res.update(component.read())
-<<<<<<< HEAD
-        
-=======
-
->>>>>>> 2fdf13a7
+
         return res
 
     def read_configuration(self) -> OrderedDictType[str, Dict[str, Any]]:
@@ -1138,12 +1106,6 @@
     @doc_annotation_forwarder(BlueskyInterface)
     def trigger(self):
         """Start acquisition"""
-<<<<<<< HEAD
-        #set up the dictionary for saving the telemetry
-        plan_history = {}
-        plan_history['time'] = {'timestamp': ttime.time()}
-=======
->>>>>>> 2fdf13a7
 
         signals = self.trigger_signals
         if len(signals) > 1:
@@ -1152,13 +1114,7 @@
         status = DeviceStatus(self)
         if not signals:
             status._finished()
-<<<<<<< HEAD
-            #save the telemetry
-            plan_history['time']['delta_time'] = ttime.time() - plan_history['time']['timestamp']
-            self.est_time('trigger', plan_history = plan_history, record = True)
-=======
-
->>>>>>> 2fdf13a7
+
             return status
 
         acq_signal, = signals
@@ -1174,12 +1130,6 @@
 
         acq_signal.put(1, wait=False, callback=done_acquisition)
 
-<<<<<<< HEAD
-        plan_history['time']['delta_time'] = ttime.time() - plan_history['time']['timestamp']
-
-        self.est_time('trigger', plan_history = plan_history, record = True)
-=======
->>>>>>> 2fdf13a7
         return status
 
     def stop(self, *, success=False):
