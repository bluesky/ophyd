import logging
import types
import os
from ophyd.log import set_handler  # noqa: F401

logger = logging.getLogger(__name__)
logger.addHandler(logging.NullHandler())

cl = None


def set_cl(control_layer=None, *, pv_telemetry=False):
    global cl
    known_layers = ('pyepics', 'caproto', 'dummy')

    if control_layer is None:
        control_layer = os.environ.get('OPHYD_CONTROL_LAYER', 'any').lower()

    if control_layer == 'any':
        for c_type in known_layers:
            try:
                set_cl(c_type, pv_telemetry=pv_telemetry)
            except ImportError:
                continue
            else:
                return
        else:
            raise ImportError('no valid control layer found')

    # TODO replace this with fancier meta-programming
    # TODO handle control_layer being a module/nampspace directly
    if control_layer == 'pyepics':
        from . import _pyepics_shim as shim
    elif control_layer == 'caproto':
        from . import _caproto_shim as shim
    elif control_layer == 'dummy':
        from . import _dummy_shim as shim
    else:
        raise ValueError('unknown control_layer')

    shim.setup(logger)

    exports = ('setup', 'caput', 'caget', 'get_pv', 'thread_class', 'name',
               'release_pvs', 'get_dispatcher')
    # this sets the module level value
    cl = types.SimpleNamespace(**{k: getattr(shim, k)
                                  for k in exports})
    if pv_telemetry:
        from functools import wraps
        from collections import Counter

        def decorate_get_pv(func):
            c = Counter()

            @wraps(func)
            def get_pv(pvname, *args, **kwargs):
                c[pvname] += 1
                return func(pvname, *args, **kwargs)
            get_pv.counter = c
            return get_pv

        cl.get_pv = decorate_get_pv(cl.get_pv)


def get_cl():
    if cl is None:
        raise RuntimeError("control layer not set, "
                           "unsure how you got to this state")
    return cl


set_cl()

from .ophydobj import (Kind, select_version,  # noqa: F401, F402
                       register_instances_in_weakset,
                       register_instances_keyed_on_name)

# Signals
from .signal import (Signal, EpicsSignal, EpicsSignalRO, DerivedSignal)  # noqa: F401, F402

# Positioners
from .positioner import (PositionerBase, SoftPositioner)  # noqa: F401, F402
from .epics_motor import EpicsMotor, MotorBundle  # noqa: F401, F402
from .pv_positioner import (PVPositioner, PVPositionerPC)  # noqa: F401, F402
from .pseudopos import (PseudoPositioner, PseudoSingle)  # noqa: F401, F402

# Devices
from .scaler import EpicsScaler  # noqa: F401, F402
from .device import (Device, Component, FormattedComponent,  # noqa: F401, F402
                     DynamicDeviceComponent, ALL_COMPONENTS, kind_context,
                     wait_for_lazy_connection, do_not_wait_for_lazy_connection)
<<<<<<< HEAD
from .indexed_device import IndexedDevice, IndexedComponent
from .status import StatusBase, wait
from .mca import EpicsMCA, EpicsDXP
from .quadem import QuadEM, NSLS_EM, TetrAMM, APS_EM
=======
from .status import StatusBase, wait  # noqa: F401, F402
from .mca import EpicsMCA, EpicsDXP  # noqa: F401, F402
from .quadem import QuadEM, NSLS_EM, TetrAMM, APS_EM  # noqa: F401, F402
>>>>>>> 19237e30

# Areadetector-related
from .areadetector import *  # noqa: F401, F402, F403
from ._version import get_versions  # noqa: F402

from .utils.startup import setup as setup_ophyd  # noqa: F401, F402


__version__ = get_versions()['version']
del get_versions<|MERGE_RESOLUTION|>--- conflicted
+++ resolved
@@ -89,16 +89,10 @@
 from .device import (Device, Component, FormattedComponent,  # noqa: F401, F402
                      DynamicDeviceComponent, ALL_COMPONENTS, kind_context,
                      wait_for_lazy_connection, do_not_wait_for_lazy_connection)
-<<<<<<< HEAD
-from .indexed_device import IndexedDevice, IndexedComponent
-from .status import StatusBase, wait
-from .mca import EpicsMCA, EpicsDXP
-from .quadem import QuadEM, NSLS_EM, TetrAMM, APS_EM
-=======
+from .indexed_device import IndexedDevice, IndexedComponent  # noqa: F401, F402
 from .status import StatusBase, wait  # noqa: F401, F402
 from .mca import EpicsMCA, EpicsDXP  # noqa: F401, F402
 from .quadem import QuadEM, NSLS_EM, TetrAMM, APS_EM  # noqa: F401, F402
->>>>>>> 19237e30
 
 # Areadetector-related
 from .areadetector import *  # noqa: F401, F402, F403
